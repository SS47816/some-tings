# some-tings
> 3 Tings and 1 Neng

## Installation

## Usage

## Git Commands

1. Check the current status
```bash
git status
```

2. Stage all the changes you made
```bash
git add -A
```

or you can choose which files you want to stage
```bash
git add <file_name_1> <file_name_2> <file_name_3>
```

3. Commit the changes you staged and write the commit message
```bash
git commit
```

4. Push the commits to the remote (github)
```bash
git push
```

or pull the latest changes in the remote (github)
```bash
git pull
```

5. Change to another branch
```bash
git checkout <branch_name>
```

6. Other frequently used commands
```bash
git diff

```
<<<<<<< HEAD

No quetions asked, okay?
=======
what does bash mean? shuo can you explain to me thanks
>>>>>>> d9d4c048
## Contribution

## License
MIT License<|MERGE_RESOLUTION|>--- conflicted
+++ resolved
@@ -47,12 +47,7 @@
 git diff
 
 ```
-<<<<<<< HEAD
-
 No quetions asked, okay?
-=======
-what does bash mean? shuo can you explain to me thanks
->>>>>>> d9d4c048
 ## Contribution
 
 ## License
